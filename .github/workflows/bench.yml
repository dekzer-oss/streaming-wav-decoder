--- conflicted
+++ resolved
@@ -1,61 +1,50 @@
-name: Benchmarks
-
-on:
-  pull_request:
-    paths: [ 'src/**', 'tests/**' ]
-  push:
-    branches: [ main ]
-
-concurrency:
-  group: "bench-${{ github.ref }}"
-  cancel-in-progress: true
-
-jobs:
-  bench:
-    runs-on: ubuntu-latest
-    permissions:
-      contents: write
-
-    steps:
-      - name: Checkout
-        uses: actions/checkout@v4
-        with:
-          fetch-depth: 0
-
-      - name: Fetch main for diff
-        run: git fetch origin main --depth=1
-
-      - name: Setup pnpm
-        uses: pnpm/action-setup@v4
-        with:
-          version: 10.13.1
-
-      - name: Setup Node.js
-        uses: actions/setup-node@v4
-        with:
-          node-version: 20
-          cache: pnpm
-
-      - name: Install dependencies
-        run: pnpm install --frozen-lockfile
-
-      - name: Install Playwright browsers
-        run: pnpm exec playwright install --with-deps
-
-      - name: Run benches
-        run: pnpm bench:compare
-
-      - name: Update baseline & badges
-        if: ${{ github.ref == 'refs/heads/main' }}
-        run: |
-          node scripts/update-badge.js
-          git config user.name  "github-actions[bot]"
-          git config user.email "github-actions[bot]@users.noreply.github.com"
-<<<<<<< HEAD
-          git add bench/bench-*.json bench/badge-browser.json bench/badge-node.json
-          git commit -m "chore(bench): update baseline & badges [skip ci]" || echo "no changes"
-=======
-          git add bench/bench-*.json
-          git commit -m "chore(bench): update benchmark baseline & badge [skip ci]" || echo "no changes"
->>>>>>> 1079d65d
-          git push
+name: Benchmarks
+
+on:
+  pull_request:
+    paths: [ 'src/**', 'tests/**' ]
+  push:
+    branches: [main]
+
+concurrency:
+  group: bench-${{ github.ref }}
+  cancel-in-progress: true
+
+jobs:
+  bench:
+    runs-on: ubuntu-latest
+    permissions:
+      contents: write
+
+    steps:
+      - uses: actions/checkout@v4
+        with: { fetch-depth: 0 }
+
+      # make sure origin/main is available for diff
+      - run: git fetch origin main --depth=1
+
+      - uses: pnpm/action-setup@v4
+        with: { version: 10.13.1 }
+
+      - uses: actions/setup-node@v4
+        with:
+          node-version: 20
+          cache: pnpm
+
+      - run: pnpm install --frozen-lockfile
+
+      # install Playwright browsers for the browser benches
+      - run: pnpm exec playwright install --with-deps
+
+      # run benches for node + browser and compare with baseline
+      - run: pnpm bench:compare
+
+      # on pushes to main, update badge and baseline
+      - if: github.ref == 'refs/heads/main'
+        run: |
+          node scripts/update-badge.js
+          git config user.name  "github-actions[bot]"
+          git config user.email "github-actions[bot]@users.noreply.github.com"
+          git add bench/bench-*.json
+          git commit -m "chore(bench): update benchmark baseline & badge [skip ci]" || echo "no changes"
+          git push