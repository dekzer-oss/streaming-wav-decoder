# @dekzer/wav-decoder <!-- omit from toc -->

![Browser throughput](https://img.shields.io/endpoint?url=https://raw.githubusercontent.com/dekzer-oss/wav-decoder/main/bench/badge-browser.json)
![Node throughput](https://img.shields.io/endpoint?url=https://raw.githubusercontent.com/dekzer-oss/wav-decoder/main/bench/badge-node.json)
<<<<<<< HEAD
A small TypeScript/JavaScript library that **progressively decodes uncompressed WAV audio as the bytes arrive**.
It was written for in-house streaming experiments inside *Dekzer*, but we decided to publish the code because it may save others some time. The API is intentionally minimal; please expect breaking changes until we tag a 1.0.0.
=======

A small TypeScript/JavaScript library that progressively decodes uncompressed WAV audio as the bytes arrive. It was
written for in‑house streaming experiments inside Dekzer, but we decided to publish the code because it may save others
some time. The decoder has been fine‑tuned for peak performance on Chrome’s V8 engine. The API is intentionally minimal;
please expect breaking changes until we tag a 1.0.0.
>>>>>>> 1079d65d

---

## Table of contents

1. [Status & project goals](#status--project-goals)
2. [Features](#features)
3. [Installation](#installation)
4. [Quick example](#quick-example)
5. [Live Demos](#live-demos)
6. [Detailed API](#detailed-api)
7. [Supported formats, platforms & limits](#supported-formats-platforms--limits)
8. [Development & testing](#development--testing)
9. [License](#license)

---

## Status & project goals

|                       |                                                                                             |
|-----------------------|---------------------------------------------------------------------------------------------|
| **Maturity**          | Internal prototype; usable, but not yet frozen.                                             |
| **Stability promise** | Semantic-versioning will start at v1.0.0. Until then new releases *might* introduce breaks. |
| **Road-map**          | Optimize Node through-put. Optional worker/Worklet wrapper.                                 |

---

## Features

* **Chunk-by-chunk decoding** – start playback before the file is finished downloading.
* **No runtime dependencies** – the package.json lists only dev-deps and peer-less prod code.
* **Broad PCM coverage** – 8/16/24/32-bit PCM, 32/64-bit float, A-law and µ-law, little- and big-endian.
  The unit-tests run those variants against ~20 fixtures.
* **Works in Node 20+ and modern browsers**; for browsers you can pipe the decoded Float32Arrays straight into an
  `AudioContext`.

---

## Installation

```bash
# with pnpm
pnpm add @dekzer/wav-decoder

# or npm
npm install @dekzer/wav-decoder
````

No post-install scripts, no optional binaries.

---

## Quick example

```ts
import { WavDecoder } from '@dekzer/wav-decoder';

async function streamAndPlay(url: string) {
  const decoder = new WavDecoder();
  const response = await fetch(url);
  const reader = response.body!.getReader();

  while (true) {
    const { done, value } = await reader.read();
    if (done) break;

    const out = decoder.decode(value);
    if (out.samplesDecoded) {
      // `out.channelData` is Float32Array[]
      playChunk(out.channelData, out.sampleRate);
    }
  }

  const tail = decoder.flush();
  if (tail.samplesDecoded) {
    playChunk(tail.channelData, tail.sampleRate);
  }
}
```

---

## Live Demos

Try the decoder in your browser or use these as **starter templates**:

| Demo                                                    | Description                                                             | Source                                                |
|---------------------------------------------------------|-------------------------------------------------------------------------|-------------------------------------------------------|
| [Full UI demo](./public/index.html)                     | Drag & drop WAV, see detailed metrics, chunked decoding, playback, logs | [`index.html`](./public/index.html)                   |
| [Starter demo](./public/starter-demo.html)              | 20 lines of code: pure decode, metrics, and progress bar                | [`starter-demo.html`](public/starter-demo.html)       |
| [Streaming playback demo](./public/streaming-demo.html) | Streams a WAV file, progressive decode & low-latency playback           | [`streaming-demo.html`](./public/streaming-demo.html) |

**Pro tip:**
Fork and modify these to jump-start your integration.
Each demo is standalone—just “view source” for a ready-made starter.

---


---

## Detailed API

### `class WavDecoder`

| Member                                         | Description                                                                                                                                                                            |
|------------------------------------------------|----------------------------------------------------------------------------------------------------------------------------------------------------------------------------------------|
| **constructor()**                              | Allocates internal ring-buffer (default 64 KiB).                                                                                                                                       |
| **decode(chunk: Uint8Array): DecodedWavAudio** | Feed arbitrary-sized data. Returns samples (may be zero) and non-fatal error list.                                                                                                     |
| **decodeFrames(chunkAlignedToBlock)**          | Same as `decode`, but *requires* that `chunk.length % format.blockSize === 0` for maximum throughput.                                                                                  |
| **decodeFrame(frame)**                         | Decodes *one* interleaved frame and returns a `Float32Array` with `channels` elements, or `null` if the frame is incomplete. Used in performance-critical code paths (see benchmarks). |
| **flush()**                                    | Drains any remaining bytes (including a partial final block). Useful when the stream closes.                                                                                           |
| **reset()**                                    | Clears internal state so the instance can be re-used.                                                                                                                                  |
| **free()**                                     | Releases the ring-buffer and changes `info.state` to `ENDED`; subsequent calls are no-ops.                                                                                             |
| **info** *(read-only)*                         | Live diagnostics object described below.                                                                                                                                               |

#### `DecodedWavAudio`

```ts
interface DecodedWavAudio {
  channelData: Float32Array[]; // one array per channel
  samplesDecoded: number;      // samples added by *this* call
  sampleRate: number;          // independent copy for convenience
  errors: DecodeError[];       // non-fatal issues (clipped sample, NaN, …)
}
```

#### `decoder.info`

| Field          | Notes                                                                                                   |
|----------------|---------------------------------------------------------------------------------------------------------|
| `state`        | `DecoderState.IDLE \| DECODING \| ENDED \| ERROR`.                                                      |
| `format`       | Populated after the `fmt ` chunk is parsed: `{ formatTag, channels, sampleRate, bitDepth, blockSize }`. |
| `decodedBytes` | Total bytes written into PCM output so far.                                                             |
| `progress`     | Fraction 0–1 based on WAV `data` chunk size (falls back to `NaN` if size unknown).                      |
| `errors`       | Array of the last few `DecodeError`s; a *fatal* error switches `state` to `ERROR`.                      |

#### `enum DecoderState`

Exact numeric values are private – rely only on the names:

```ts
enum DecoderState {
  DECODING,
  ENDED,
  ERROR,
  UNINIT,
}
```

---

## Supported formats, platforms & limits

| Aspect              | Notes                                                                                 |
|---------------------|---------------------------------------------------------------------------------------|
| **Containers**      | RIFF `WAVE` (little-endian) & RIFX (big-endian).                                      |
| **Codecs**          | 0x0001 PCM, 0x0003 IEEE float, 0x0006 A-law, 0x0007 µ-law.                            |
| **Bits per sample** | 8/16/24/32-bit integer, 32/64-bit float.                                              |
| **Channels**        | 1 … 8 tested; more should work, memory permitting.                                    |
| **Sample-rate**     | Any positive integer ≤ 192 kHz (no fixed list).                                       |
| **File size**       | Limited only by the host stream; decoding is constant-memory.                         |
| **Not supported**   | ADPCM, MPEG-encoded “WAV”, broadcast extensions, cue lists.                           |
| **Browsers**        | Requires `ReadableStream` and `AudioContext` (≈ Chrome 94+, Firefox 92+, Safari 15+). |
| **Node**            | Node 20 or newer (streams with BYOB readers were simplified in 20).                   |

---

## Development & testing

Clone and install with **pnpm >= 8**.

```bash
pnpm install          # grabs dev-deps only
pnpm test             # vitest: Node + happy-dom browser suite
pnpm bench            # micro-benchmarks for several fixtures
pnpm demo             # vite – opens the browser demos
```

CI runs `vitest`, Playwright browser tests and size-limited benchmarks on each PR.&#x20;

Fixtures are generated from pure-Python (`scripts/gen-wav-fixtures.py`) – no copyrighted samples.&#x20;

---

## License

MIT – see [LICENSE](./LICENSE). No warranty.<|MERGE_RESOLUTION|>--- conflicted
+++ resolved
@@ -2,16 +2,11 @@
 
 ![Browser throughput](https://img.shields.io/endpoint?url=https://raw.githubusercontent.com/dekzer-oss/wav-decoder/main/bench/badge-browser.json)
 ![Node throughput](https://img.shields.io/endpoint?url=https://raw.githubusercontent.com/dekzer-oss/wav-decoder/main/bench/badge-node.json)
-<<<<<<< HEAD
-A small TypeScript/JavaScript library that **progressively decodes uncompressed WAV audio as the bytes arrive**.
-It was written for in-house streaming experiments inside *Dekzer*, but we decided to publish the code because it may save others some time. The API is intentionally minimal; please expect breaking changes until we tag a 1.0.0.
-=======
 
 A small TypeScript/JavaScript library that progressively decodes uncompressed WAV audio as the bytes arrive. It was
 written for in‑house streaming experiments inside Dekzer, but we decided to publish the code because it may save others
 some time. The decoder has been fine‑tuned for peak performance on Chrome’s V8 engine. The API is intentionally minimal;
 please expect breaking changes until we tag a 1.0.0.
->>>>>>> 1079d65d
 
 ---
 
